--- conflicted
+++ resolved
@@ -89,36 +89,6 @@
     def set_text_area_function(self, func):
         self.text_area_func = func
     
-<<<<<<< HEAD
-    def keep_bigger_intersected_text_area(self):
-        """
-        From those text areas that are intersected with each other, keep the biggest one.
-        """
-        if not hasattr(self, 'text_area'):
-            raise ValueError("Text area has not been set. Please set it before calling this method.")
-        
-        if self.text_area.shape[0] == 0:
-            return np.array([])
-
-        kept_text_areas = []
-        for i in range(self.text_area.shape[0]):
-            x1, y1, w1, h1 = self.text_area[i]
-            area1 = w1 * h1
-            for j in range(i + 1, self.text_area.shape[0]):
-                x2, y2, w2, h2 = self.text_area[j]
-                area2 = w2 * h2
-                if (x1 < x2 + w2 and x1 + w1 > x2 and y1 < y2 + h2 and y1 + h1 > y2):
-                    # They intersect
-                    if area1 >= area2:
-                        kept_text_areas.append(self.text_area[i])
-                    else:
-                        kept_text_areas.append(self.text_area[j])
-                    break
-            else:
-                kept_text_areas.append(self.text_area[i])
-
-        return np.array(kept_text_areas)
-=======
     def fine_intersected_areas(self):
         """
         This function finds the intersected areas of the text boxes.
@@ -146,7 +116,6 @@
                 
         return intersected_areas
     
->>>>>>> eccf46c9
 
 
     def add_text_to_regions_with_word_boxes(self):
